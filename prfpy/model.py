import numpy as np
import scipy.signal as signal
from nilearn.glm.first_level.hemodynamic_models import spm_hrf, spm_time_derivative, spm_dispersion_derivative

from .rf import gauss2D_iso_cart, gauss1D_cart  # import required RF shapes
from .timecourse import stimulus_through_prf, \
    convolve_stimulus_dm, \
    generate_random_cosine_drifts, \
    generate_arima_noise, \
    filter_predictions

from .utils import HRF


class Model(object):
    """Model

    Class that takes care of generating grids for pRF fitting and simulations
    """

    def __init__(self, stimulus):
        """__init__

        constructor for Model, takes stimulus object as argument

        Parameters
        ----------
        stimulus : PRFStimulus2D or PRFStimulusDD
            Stimulus object containing information about the stimulus,
            and the space in which it lives.

        """
        self.stimulus = stimulus

    def convolve_timecourse_hrf(self, tc, hrf_values: np.ndarray):
        """

        Convolve neural timecourses with single or multiple hrfs.

        Parameters
        ----------
        tc : ndarray, 1D or 2D
            The timecourse(s) to be convolved.
        hrf : ndarray, 1D or 2D
            The HRF. Can be single, or a different one for each timecourse.

        Returns
        -------
        convolved_tc : ndarray
            Convolved timecourse.

        """
        # scipy fftconvolve does not have padding options so doing it manually
        pad_length = 20
        pad = np.tile(tc[:, 0], (pad_length, 1)).T
        padded_tc = np.hstack((pad, tc))

        if hrf_values.shape[0] > 1:
            assert hrf_values.shape[0] == tc.shape[
                0], f"{hrf_values.shape[0]} HRFs provided vs {tc.shape[0]} timecourses"
            median_hrf = np.median(hrf_values, axis=0).reshape(1, -1)
            if np.all([np.allclose(median_hrf, single_hrf_values.reshape(1, -1)) for single_hrf_values in hrf_values]):

                convolved_tc = signal.fftconvolve(
                    padded_tc, median_hrf, axes=(-1))[..., pad_length:tc.shape[-1]+pad_length]

            else:
                convolved_tc = np.zeros_like(tc)

                for n_ in range(hrf_values.shape[0]):
                    convolved_tc[n_, :] = signal.fftconvolve(
                        padded_tc[n_, :], hrf_values[n_, :])[..., pad_length:tc.shape[-1]+pad_length]

        else:
            convolved_tc = signal.fftconvolve(
                padded_tc, hrf_values, axes=(-1))[..., pad_length:tc.shape[-1]+pad_length]

        return convolved_tc

    def create_drifts_and_noise(self,
                                drift_ranges=[[0, 0]],
                                noise_ar=None,
                                noise_ma=(1, 0.0),
                                noise_amplitude=1.0):
        """add_drifs_and_noise

        creates noise and drifts of size equal to the predictions

        Parameters
        ----------
        drift_ranges : list of 2-lists of floats, optional
            specifies the lower- and upper bounds of the  ranges
            of each of the discrete cosine low-pass components
            to be generated
        noise_ar : 2x2 list.
            argument passed to timecourse.generate_arima_noise
            (the default is None, for no noise)
        noise_amplitude : float, optional

        """
        assert hasattr(
            self, 'predictions'), "please first create the grid to which to add noise"
        self.random_drifts = generate_random_cosine_drifts(
            dimensions=self.predictions.shape, amplitude_ranges=drift_ranges)
        if noise_ar is not None:
            self.random_noise = generate_arima_noise(
                ar=noise_ar, ma=noise_ma, dimensions=self.predictions.shape) * noise_amplitude
        else:
            self.random_noise = np.zeros_like(self.predictions)


class Iso2DGaussianModel(Model):
    """Iso2DGaussianModel
    To extend please create a setup_XXX_grid function for any new way of
    defining grids.
    """

    def __init__(self,
                 stimulus,
                 hrf: HRF = None,
                 filter_predictions=False,
                 filter_type='dc',
                 filter_params={},
                 normalize_RFs=False,
                 **kwargs):
        """__init__ for Iso2DGaussianModel

        constructor, sets up stimulus and hrf for this Model

        Parameters
        ----------
        stimulus : PRFStimulus2D
            Stimulus object specifying the information about the stimulus,
            and the space in which it lives.
        hrf : HRF
            HRF for this Model.
        filter_predictions : boolean, optional
            whether to high-pass filter the predictions, default False
        filter_type, filter_params : see timecourse.py
        normalize_RFs : whether or not to normalize the RF volumes (generally not needed).
        """
        super().__init__(stimulus)
        self.__dict__.update(kwargs)

<<<<<<< HEAD
        # # HRF stuff
        # if hrf is None:  # for use with standard fMRI
        #     self.hrf = self.create_hrf()
        # elif hrf == 'direct':  # for use with anything like eCoG with instantaneous irf
        #     self.hrf = np.array([1])
        # # some specific hrf with spm basis set
        # elif ((isinstance(hrf, list)) or (isinstance(hrf, np.ndarray))) and len(hrf) == 3:
        #     self.hrf = self.create_hrf(hrf_params=hrf)
        # # some specific hrf already defined at the TR (!)
        # # elif isinstance(hrf, np.ndarray) and len(hrf) > 3:
        # elif isinstance(hrf, np.ndarray) and hrf.shape[0] == 1 and hrf.shape[1] > 3:
        #     self.hrf = hrf

        self.hrf = hrf
        assert self.hrf.hasValues(), "Initialize HRF values first!"
=======
        # HRF stuff
        if hrf is None:  # for use with standard fMRI
            self.hrf = self.create_hrf()
        elif hrf == 'direct':  # for use with anything like eCoG with instantaneous irf
            self.hrf = np.ones((1,1))
        # some specific hrf with spm basis set
        elif ((isinstance(hrf, list)) or (isinstance(hrf, np.ndarray))) and len(hrf) == 3:
            self.hrf = self.create_hrf(hrf_params=hrf)
        # some specific hrf already defined at the TR (!)
        # elif isinstance(hrf, np.ndarray) and len(hrf) > 3:
        elif isinstance(hrf, np.ndarray) and hrf.shape[0] == 1 and hrf.shape[1] > 3:
            self.hrf = hrf
>>>>>>> 32d77c11

        self.stimulus.convolved_design_matrix = convolve_stimulus_dm(
            stimulus.design_matrix, hrf_values=self.hrf.values)

        # filtering and other stuff
        self.filter_predictions = filter_predictions
        self.filter_type = filter_type

        # settings for filter
        self.filter_params = filter_params

        # adding stimulus parameters
        self.filter_params['task_lengths'] = self.stimulus.task_lengths
        self.filter_params['task_names'] = self.stimulus.task_names
        self.filter_params['late_iso_dict'] = self.stimulus.late_iso_dict

        # normalizing RFs to have volume 1
        self.normalize_RFs = normalize_RFs

    def create_rfs(self):
        """create_rfs

        creates rfs for the grid

        """
        assert hasattr(self, 'xs'), "please set up the grid first"
        self.grid_rfs = np.rot90(gauss2D_iso_cart(
            x=self.stimulus.x_coordinates[..., np.newaxis],
            y=self.stimulus.y_coordinates[..., np.newaxis],
            mu=np.array([self.xs.ravel(), self.ys.ravel()]),
            sigma=self.sizes.ravel(),
            normalize_RFs=self.normalize_RFs).T, axes=(1, 2))

    def stimulus_times_prfs(self):
        """stimulus_times_prfs

        creates timecourses for each of the rfs in self.grid_rfs

        """
        assert hasattr(self, 'grid_rfs'), "please create the rfs first"
        self.predictions = stimulus_through_prf(
            self.grid_rfs, self.stimulus.convolved_design_matrix,
            self.stimulus.dx)

    def create_grid_predictions(self,
                                ecc_grid,
                                polar_grid,
                                size_grid):
        """create_predictions

        creates predictions for a given set of parameters

        [description]

        Parameters
        ----------
        ecc_grid : list
            to be filled in by user
        polar_grid : list
            to be filled in by user
        size_grid : list
            to be filled in by user
        """
        assert ecc_grid is not None and polar_grid is not None and size_grid is not None, \
            "please fill in all spatial grids"

        self.eccs, self.polars, self.sizes = np.meshgrid(
            ecc_grid, polar_grid, size_grid)
        self.xs, self.ys = np.cos(self.polars) * \
            self.eccs, np.sin(self.polars) * self.eccs

        self.create_rfs()
        self.stimulus_times_prfs()

        if self.filter_predictions:
            self.predictions = filter_predictions(
                self.predictions,
                self.filter_type,
                self.filter_params)
            self.filtered_predictions = True
        else:
            self.filtered_predictions = False

    def return_prediction(self,
                          mu_x,
                          mu_y,
                          size,
                          beta,
                          baseline,
                          hrf_1=None,
                          hrf_2=None):
        """return_prediction

        returns the prediction for a single set of parameters.
        As this is to be used during iterative search, it also
        has arguments beta and baseline.

        Parameters
        ----------
        mu_x : float
            x-position of pRF
        mu_y : float
            y-position of pRF
        size : float
            size of pRF
        beta : float
            amplitude of pRF
        baseline : float
            baseline of pRF
        hrf_1, hrf_2 : floats, optional
            hrf parameters, specified only if hrf is being fit to data, otherwise not needed.

        Returns
        -------
        numpy.ndarray
            single prediction given the model
        """
        if hrf_1 is not None and hrf_2 is not None:
            current_hrf = self.hrf.create_spm_hrf(
                force=True, TR=self.stimulus.TR, hrf_params=[1.0, hrf_1, hrf_2])
        else:
            assert self.hrf.hasValues(), "Initialize HRF values first!"
            current_hrf = self.hrf.values

        # create the single rf
        rf = np.rot90(gauss2D_iso_cart(x=self.stimulus.x_coordinates[..., np.newaxis],
                                       y=self.stimulus.y_coordinates[...,
                                                                     np.newaxis],
                                       mu=(mu_x, mu_y),
                                       sigma=size,
                                       normalize_RFs=self.normalize_RFs).T, axes=(1, 2))

        dm = self.stimulus.design_matrix
        neural_tc = stimulus_through_prf(rf, dm, self.stimulus.dx)

        tc = self.convolve_timecourse_hrf(neural_tc, current_hrf)

        if not self.filter_predictions:
            return baseline[..., np.newaxis] + beta[..., np.newaxis] * tc
        else:
            return baseline[..., np.newaxis] + beta[..., np.newaxis] * filter_predictions(
                tc,
                self.filter_type,
                self.filter_params)


class CSS_Iso2DGaussianModel(Iso2DGaussianModel):

    def create_grid_predictions(self,
                                gaussian_params,
                                nn):
        """create_predictions

        creates predictions for a given set of parameters

        [description]

        Parameters
        ----------
        gaussian_params: ndarray size (3)
            containing prf position and size.
        nn: ndarrays
            containing the range of grid values for other CSS model parameters
            (exponent)


        """
        n_predictions = len(nn)

        prediction_params = np.array([gaussian_params[0]*np.ones(n_predictions),
                                      gaussian_params[1] *
                                      np.ones(n_predictions),
                                      gaussian_params[2] *
                                      np.ones(n_predictions),
                                      1.0*np.ones(n_predictions),
                                      0.0*np.ones(n_predictions),
                                      nn])

        return self.return_prediction(*list(prediction_params)).astype('float32')

    def return_prediction(self,
                          mu_x,
                          mu_y,
                          size,
                          beta,
                          baseline,
                          n,
                          hrf_1=None,
                          hrf_2=None):
        """return_prediction

        returns the prediction for a single set of parameters.
        As this is to be used during iterative search, it also
        has arguments beta and baseline.

        Parameters
        ----------
        mu_x : float
            x-position of pRF
        mu_y : float
            y-position of pRF
        size : float
            size of pRF
        beta : float, optional
            amplitude of pRF (the default is 1)
        baseline : float, optional
            baseline of pRF (the default is 0)
        n : float, optional
            exponent of pRF (the default is 1, which is a linear Gaussian)
        hrf_1, hrf_2 : floats, optional
            hrf parameters, specified only if hrf is being fit to data, otherwise not needed.

        Returns
        -------
        numpy.ndarray
            single prediction given the model
        """

        if hrf_1 is not None and hrf_2 is not None:
            current_hrf = self.hrf.create_spm_hrf(
                force=True, TR=self.stimulus.TR, hrf_params=[1.0, hrf_1, hrf_2])

        assert self.hrf.hasValues(), "Initialize HRF values first!"
        current_hrf = self.hrf.values

        # create the single rf
        rf = np.rot90(gauss2D_iso_cart(x=self.stimulus.x_coordinates[..., np.newaxis],
                                       y=self.stimulus.y_coordinates[...,
                                                                     np.newaxis],
                                       mu=(mu_x, mu_y),
                                       sigma=size,
                                       normalize_RFs=self.normalize_RFs).T, axes=(1, 2))

        dm = self.stimulus.design_matrix
        neural_tc = stimulus_through_prf(
            rf, dm, self.stimulus.dx)**n[..., np.newaxis]

        tc = self.convolve_timecourse_hrf(neural_tc, current_hrf)

        if not self.filter_predictions:
            return baseline[..., np.newaxis] + beta[..., np.newaxis] * tc
        else:
            return baseline[..., np.newaxis] + beta[..., np.newaxis] * filter_predictions(
                tc,
                self.filter_type,
                self.filter_params)


class Norm_Iso2DGaussianModel(Iso2DGaussianModel):
    """Norm_Iso2DGaussianModel

    Redefining class for normalization model

    """

    def create_grid_predictions(self,
                                gaussian_params,
                                sa,
                                ss,
                                nb,
                                sb):
        """create_predictions

        creates predictions for a given set of parameters

        [description]

        Parameters
        ----------
        gaussian_params: ndarray size (3)
            containing prf position and size.
        sa,ss,nb,sb: ndarrays
            containing the range of grid values for other norm model parameters
            (surroud amplitude (C), surround size (sigma_2), neural baseline (B), surround baseline (D))


        """
        n_predictions = len(sa)

        prediction_params = np.array([gaussian_params[0]*np.ones(n_predictions),
                                      gaussian_params[1] *
                                      np.ones(n_predictions),
                                      gaussian_params[2] *
                                      np.ones(n_predictions),
                                      1.0*np.ones(n_predictions),
                                      0.0*np.ones(n_predictions),
                                      sa,
                                      ss,
                                      nb,
                                      sb])

        return self.return_prediction(*list(prediction_params)).astype('float32')

    def return_prediction(self,
                          mu_x,
                          mu_y,
                          prf_size,
                          prf_amplitude,
                          bold_baseline,
                          srf_amplitude,
                          srf_size,
                          neural_baseline,
                          surround_baseline,
                          hrf_1=None,
                          hrf_2=None
                          ):
        """return_prediction [summary]

        returns the prediction for a single set of parameters.

        Parameters
        ----------
        mu_x : float
            x position
        mu_y : float
            y position
        prf_size : float
            sigma_1
        prf_amplitude : float
            Norm Param A
        bold_baseline : float
            BOLD baseline (generally kept fixed)
        neural_baseline : float
            Norm Param B
        srf_amplitude : float
            Norm Param C
        srf_size : float
            sigma_2
        surround_baseline : float
            Norm Param D
        hrf_1, hrf_2 : floats, optional
            hrf parameters, specified only if hrf is being fit to data, otherwise not needed.

        Returns
        -------
        numpy.ndarray
            prediction(s) given the model
        """

        if hrf_1 is not None and hrf_2 is not None:
            current_hrf = self.hrf.create_spm_hrf(
                force=True, TR=self.stimulus.TR, hrf_params=[1.0, hrf_1, hrf_2])

        assert self.hrf.hasValues(), "Initialize HRF values first!"
        current_hrf = self.hrf.values

        # create the rfs

        prf = np.rot90(gauss2D_iso_cart(x=self.stimulus.x_coordinates[..., np.newaxis],
                                        y=self.stimulus.y_coordinates[...,
                                                                      np.newaxis],
                                        mu=(mu_x, mu_y),
                                        sigma=prf_size,
                                        normalize_RFs=self.normalize_RFs).T, axes=(1, 2))

        # surround receptive field (denominator)
        srf = np.rot90(gauss2D_iso_cart(x=self.stimulus.x_coordinates[..., np.newaxis],
                                        y=self.stimulus.y_coordinates[...,
                                                                      np.newaxis],
                                        mu=(mu_x, mu_y),
                                        sigma=srf_size,
                                        normalize_RFs=self.normalize_RFs).T, axes=(1, 2))

        dm = self.stimulus.design_matrix

        # create normalization model timecourse
        neural_tc = (prf_amplitude[..., np.newaxis] * stimulus_through_prf(prf, dm, self.stimulus.dx) + neural_baseline[..., np.newaxis]) /\
            (srf_amplitude[..., np.newaxis] * stimulus_through_prf(srf, dm, self.stimulus.dx) + surround_baseline[..., np.newaxis]) \
            - neural_baseline[..., np.newaxis] / \
            surround_baseline[..., np.newaxis]

        tc = self.convolve_timecourse_hrf(neural_tc, current_hrf)

        if not self.filter_predictions:
            return bold_baseline[..., np.newaxis] + tc
        else:
            return bold_baseline[..., np.newaxis] + filter_predictions(
                tc,
                self.filter_type,
                self.filter_params)


class DoG_Iso2DGaussianModel(Iso2DGaussianModel):
    """redefining class for difference of Gaussians in iterative fit.
    """

    def create_grid_predictions(self,
                                gaussian_params,
                                sa,
                                ss):
        """create_predictions

        creates predictions for a given set of parameters

        [description]

        Parameters
        ----------
        gaussian_params: ndarray size (3)
            containing prf position and size.
        sa,ss: ndarrays
            containing the range of grid values for other DoG model parameters
            (surroud amplitude, surround size (sigma_2))


        """
        n_predictions = len(sa)

        prediction_params = np.array([gaussian_params[0]*np.ones(n_predictions),
                                      gaussian_params[1] *
                                      np.ones(n_predictions),
                                      gaussian_params[2] *
                                      np.ones(n_predictions),
                                      1.0*np.ones(n_predictions),
                                      0.0*np.ones(n_predictions),
                                      sa,
                                      ss])

        return self.return_prediction(*list(prediction_params)).astype('float32')

    def return_prediction(self,
                          mu_x,
                          mu_y,
                          prf_size,
                          prf_amplitude,
                          bold_baseline,

                          srf_amplitude,
                          srf_size,
                          hrf_1=None,
                          hrf_2=None
                          ):
        """return_prediction

        returns the prediction for a single set of parameters.
        As this is to be used during iterative search, it also
        has arguments beta and baseline.

        Parameters
        ----------
        mu_x : float
            x-position of pRF
        mu_y : float
            y-position of pRF
        prf_size : float
            size of pRF


        Returns
        -------
        numpy.ndarray
            single prediction given the model
        """
        if hrf_1 is not None and hrf_2 is not None:
            current_hrf = self.hrf.create_spm_hrf(
                force=True, TR=self.stimulus.TR, hrf_params=[1.0, hrf_1, hrf_2])

        assert self.hrf.hasValues(), "Initialize HRF values first!"
        current_hrf = self.hrf.values

        # create the rfs
        prf = np.rot90(gauss2D_iso_cart(x=self.stimulus.x_coordinates[..., np.newaxis],
                                        y=self.stimulus.y_coordinates[...,
                                                                      np.newaxis],
                                        mu=(mu_x, mu_y),
                                        sigma=prf_size,
                                        normalize_RFs=self.normalize_RFs).T, axes=(1, 2))

        # surround receptive field
        srf = np.rot90(gauss2D_iso_cart(x=self.stimulus.x_coordinates[..., np.newaxis],
                                        y=self.stimulus.y_coordinates[...,
                                                                      np.newaxis],
                                        mu=(mu_x, mu_y),
                                        sigma=srf_size,
                                        normalize_RFs=self.normalize_RFs).T, axes=(1, 2))

        dm = self.stimulus.design_matrix

        neural_tc = prf_amplitude[..., np.newaxis] * stimulus_through_prf(prf, dm, self.stimulus.dx) - \
            srf_amplitude[..., np.newaxis] * \
            stimulus_through_prf(srf, dm, self.stimulus.dx)

        tc = self.convolve_timecourse_hrf(neural_tc, current_hrf)

        if not self.filter_predictions:
            return bold_baseline[..., np.newaxis] + tc
        else:
            return bold_baseline[..., np.newaxis] + filter_predictions(
                tc,
                self.filter_type,
                self.filter_params)


class CFGaussianModel():

    """A class for constructing gaussian connective field models.
    """

    def __init__(self, stimulus):
        """__init__

        Parameters
        ----------
        stimulus: A CFstimulus object.
        """

        self.stimulus = stimulus

    def create_rfs(self):
        """create_rfs

        creates rfs for the grid search

        Returns
        ----------
        grid_rfs: The receptive field profiles for the grid. 
        vert_centres_flat: A vector that defines the vertex centre associated with each rf profile.
        sigmas_flat: A vector that defines the CF size associated with each rf profile.


        """

        assert hasattr(
            self, 'sigmas'), "please define a grid of CF sizes first."

        if self.func == 'cart':

            # Make the receptive fields extend over the distances controlled by each of the sigma.
            self.grid_rfs = np.array(
                [gauss1D_cart(self.stimulus.distance_matrix, 0, s) for s in self.sigmas])

        # Reshape.
        self.grid_rfs = self.grid_rfs.reshape(-1, self.grid_rfs.shape[-1])

        # Flatten out the variables that define the centres and the sigmas.
        self.vert_centres_flat = np.tile(
            self.stimulus.subsurface_verts, self.sigmas.shape)
        self.sigmas_flat = np.repeat(
            self.sigmas, self.stimulus.distance_matrix.shape[0])

    def stimulus_times_prfs(self):
        """stimulus_times_prfs

        creates timecourses for each of the rfs in self.grid_rfs

         Returns
        ----------
        predictions: The predicted timecourse that is the dot product of the data in the source subsurface and each rf profile.

        """

        assert hasattr(self, 'grid_rfs'), "please create the rfs first"
        self.predictions = stimulus_through_prf(
            self.grid_rfs, self.stimulus.design_matrix,
            1)

    def create_grid_predictions(self, sigmas, func='cart'):
        """Creates the grid rfs and rf predictions
        """

        self.sigmas = sigmas
        self.func = func
        self.create_rfs()
        self.stimulus_times_prfs()

    def return_prediction(self, sigma, beta, baseline, vert):
        """return_prediction

        Creates a prediction given a sigma, beta, baseline and vertex centre.

        Returns
        ----------

        A prediction for this parameter combination. 

        """

        beta = np.array(beta)
        baseline = np.array(baseline)

        # Find the row of the distance matrix that corresponds to that vertex.
        idx = np.where(self.stimulus.subsurface_verts == vert)[0][0]

        # We can grab the row of the distance matrix corresponding to this vertex and make the rf.
        rf = np.array(
            [gauss1D_cart(self.stimulus.distance_matrix[idx], 0, sigma)])

        # Dot with the data to make the predictions.
        neural_tc = stimulus_through_prf(rf, self.stimulus.design_matrix, 1)

        return baseline[..., np.newaxis] + beta[..., np.newaxis] * neural_tc<|MERGE_RESOLUTION|>--- conflicted
+++ resolved
@@ -142,12 +142,11 @@
         super().__init__(stimulus)
         self.__dict__.update(kwargs)
 
-<<<<<<< HEAD
         # # HRF stuff
         # if hrf is None:  # for use with standard fMRI
         #     self.hrf = self.create_hrf()
         # elif hrf == 'direct':  # for use with anything like eCoG with instantaneous irf
-        #     self.hrf = np.array([1])
+        #     self.hrf = np.ones((1,1))
         # # some specific hrf with spm basis set
         # elif ((isinstance(hrf, list)) or (isinstance(hrf, np.ndarray))) and len(hrf) == 3:
         #     self.hrf = self.create_hrf(hrf_params=hrf)
@@ -158,20 +157,6 @@
 
         self.hrf = hrf
         assert self.hrf.hasValues(), "Initialize HRF values first!"
-=======
-        # HRF stuff
-        if hrf is None:  # for use with standard fMRI
-            self.hrf = self.create_hrf()
-        elif hrf == 'direct':  # for use with anything like eCoG with instantaneous irf
-            self.hrf = np.ones((1,1))
-        # some specific hrf with spm basis set
-        elif ((isinstance(hrf, list)) or (isinstance(hrf, np.ndarray))) and len(hrf) == 3:
-            self.hrf = self.create_hrf(hrf_params=hrf)
-        # some specific hrf already defined at the TR (!)
-        # elif isinstance(hrf, np.ndarray) and len(hrf) > 3:
-        elif isinstance(hrf, np.ndarray) and hrf.shape[0] == 1 and hrf.shape[1] > 3:
-            self.hrf = hrf
->>>>>>> 32d77c11
 
         self.stimulus.convolved_design_matrix = convolve_stimulus_dm(
             stimulus.design_matrix, hrf_values=self.hrf.values)
