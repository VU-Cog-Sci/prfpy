--- conflicted
+++ resolved
@@ -8,10 +8,6 @@
     "python.testing.unittestEnabled": false,
     "python.testing.nosetestsEnabled": false,
     "python.testing.pytestEnabled": false,
-<<<<<<< HEAD
-    "python.testing.promptToConfigure": false
-=======
     "python.testing.promptToConfigure": false,
     "python.testing.pytestEnabled": false
->>>>>>> 5142223b
 }